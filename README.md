--- conflicted
+++ resolved
@@ -58,7 +58,17 @@
 end
 ```
 
-<<<<<<< HEAD
+By default, a job holds a map of arbitrary data (which corresponds to a `jsonb` field in the table).
+If you want to store an arbitrary Elixir/Erlang term in the job (`bytea` in the table),
+you can set up the `params_type` option:
+
+```
+  def up do
+    EctoJob.Migrations.Install.up()
+    EctoJob.Migrations.CreateJobTable.up("jobs", version: @ecto_job_version, params_type: :binary)
+  end
+```
+
 ### Compatibility
 
 `EctoJob` leverages specific PostgreSQL features, like notification mechanism
@@ -69,18 +79,6 @@
 the following specific syntax:
 * `FOR UPDATE SKIP LOCKED`
 * Default value for datetime column
-=======
-By default, a job holds a map of arbitrary data (which corresponds to a `jsonb` field in the table).
-If you want to store an arbitrary Elixir/Erlang term in the job (`bytea` in the table),
-you can set up the `params_type` option:
-
-```
-  def up do
-    EctoJob.Migrations.Install.up()
-    EctoJob.Migrations.CreateJobTable.up("jobs", version: @ecto_job_version, params_type: :binary)
-  end
-```
->>>>>>> 98412615
 
 ### Upgrading to version 3.0
 
