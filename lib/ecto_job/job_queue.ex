defmodule EctoJob.JobQueue do
  @moduledoc """
  Mixin for defining an Ecto schema for a Job Queue table in the database.

  ## Options

  * `:table_name` - (_required_) The name of the job table in the database.
  * `:schema_prefix` - (_optional_) The schema prefix for the table.
  * `:timestamps_opts` - (_optional_) Configures the timestamp fields for the schema (See `Ecto.Schema.timestamps/1`)

  ## Example

      defmodule MyApp.JobQueue do
        use EctoJob.JobQueue, table_name: "jobs", schema_prefix: "my_app"

        @spec perform(Ecto.Multi.t(), map()) :: any()
        def perform(multi, job = %{}) do
          ...
        end
      end
  """

  alias Ecto.{Changeset, Multi}
  require Ecto.Query, as: Query

  @typedoc "An `Ecto.Repo` module name"
  @type repo :: module

  @typedoc "An `Ecto.Schema` module name"
  @type schema :: module

  @typedoc """
  Job State enumeration

   - `"SCHEDULED"`: The job is scheduled to run at a future time
   - `"AVAILABLE"`: The job is availble to be run by the next available worker
   - `"RESERVED"`: The job has been reserved by a worker for execution
   - `"IN_PROGRESS"`: The job is currently being worked
   - `"RETRY"`: The job has failed and it's waiting for a retry
   - `"FAILED"`: The job has exceeded the `max_attempts` and will not be retried again
  """
  @type state :: String.t()

  @typedoc """
  A job `Ecto.Schema` struct.
  """
  @type job :: %{
          __struct__: module,
          __meta__: Ecto.Schema.Metadata.t(),
          id: integer | nil,
          state: state,
          expires: DateTime.t() | nil,
          schedule: DateTime.t() | nil,
          attempt: integer,
          max_attempts: integer | nil,
          params: map() | any(),
          notify: String.t() | nil,
          priority: integer,
          inserted_at: DateTime.t() | nil,
          updated_at: DateTime.t() | nil
        }

  @doc """
  Job execution callback to be implemented by each `JobQueue` module.

  The return type is the same as `Ecto.Repo.transaction/1`.

  ## Example

      @impl true
      def perform(multi, params = %{"type" => "new_user"}), do: NewUser.perform(multi, params)
      def perform(multi, params = %{"type" => "sync_crm"}), do: SyncCRM.perform(multi, params)
  """
  @callback perform(multi :: Multi.t(), params :: map() | any()) ::
              {:ok, any()}
              | {:error, any()}
              | {:error, Ecto.Multi.name(), any(), %{required(Ecto.Multi.name()) => any()}}

  defmacro __using__(opts) do
    table_name = Keyword.fetch!(opts, :table_name)
    schema_prefix = Keyword.get(opts, :schema_prefix)
    timestamps_opts = Keyword.get(opts, :timestamps_opts)
    params_type = Keyword.get(opts, :params_type, :map)

    quote bind_quoted: [
            table_name: table_name,
            schema_prefix: schema_prefix,
            timestamps_opts: timestamps_opts,
            params_type: params_type
          ] do
      use Ecto.Schema
      @behaviour EctoJob.JobQueue

      if schema_prefix do
        @schema_prefix schema_prefix
      end

      if timestamps_opts do
        @timestamps_opts timestamps_opts
      end

      schema table_name do
        # SCHEDULED, RESERVED, IN_PROGRESS, FAILED
        field(:state, :string)
        # Time at which reserved/in_progress jobs can be reset to SCHEDULED
        field(:expires, :utc_datetime_usec)
        # Time at which a scheduled job can be reserved
        field(:schedule, :utc_datetime_usec)
        # Counter for number of attempts for this job
        field(:attempt, :integer)
        # Maximum attempts before this job is FAILED
        field(:max_attempts, :integer)
        # Job params, serialized as JSONB or Elixir/Erlang term
        field(:params, params_type)
        # Payload used to notify that job has completed
        field(:notify, :string)
        # Used to prioritize the job execution
        field(:priority, :integer)
        timestamps()
      end

      @doc """
      Supervisor child_spec for use with Elixir 1.5+

      See `EctoJob.Config` for available configuration options.
      """
      @spec child_spec(Keyword.t()) :: Supervisor.child_spec()
      def child_spec(opts) do
        %{
          id: __MODULE__,
          start: {__MODULE__, :start_link, [opts]},
          type: :supervisor
        }
      end

      @doc """
      Start the `JobQueue.Supervisor` using the current module as the queue schema.

      See `EctoJob.Config` for available configuration options.

      ## Example

          MyApp.JobQueue.start_link(repo: MyApp.Repo, max_demand: 25)
      """
      @spec start_link(Keyword.t()) :: {:ok, pid}
      def start_link(opts) do
        config = EctoJob.Config.new(opts)
        EctoJob.Supervisor.start_link(%{config | schema: __MODULE__})
      end

      @doc """
      Create a new `#{__MODULE__}` instance with the given job params.

      Params will be serialized as JSON or Elixir/Erlang term, so

      Options:

       - `:schedule` : runs the job at the given `%DateTime{}`
       - `:max_attempts` : the maximum attempts for this job
       - `:priority` (integer): lower numbers run first; default is 0
       - `:notify` (string): payload to use for Postgres notification upon job completion
      """
      @spec new(map() | any(), Keyword.t()) :: EctoJob.JobQueue.job()
      def new(params, opts \\ []) do
        %__MODULE__{
          state: if(opts[:schedule], do: "SCHEDULED", else: "AVAILABLE"),
          expires: nil,
          schedule: Keyword.get(opts, :schedule, DateTime.utc_now()),
          attempt: 0,
          max_attempts: opts[:max_attempts],
          params: serialize_params(params, unquote(params_type)),
          notify: opts[:notify],
          priority: Keyword.get(opts, :priority, 0)
        }
      end

      @doc """
      Adds a job to an `Ecto.Multi`, returning the new `Ecto.Multi`.

      This is the preferred method of enqueueing jobs along side other application updates.

      ## Example:

          Ecto.Multi.new()
          |> Ecto.Multi.insert(create_new_user_changeset(user_params))
          |> MyApp.Job.enqueue("send_welcome_email", %{"type" => "SendWelcomeEmail", "user" => user_params})
          |> MyApp.Repo.transaction()
      """
      @spec enqueue(Multi.t(), term, map, Keyword.t()) :: Multi.t()
      def enqueue(multi, name, params, opts \\ []) do
        Multi.insert(multi, name, new(params, opts))
      end

      @doc """
      Requeues failed job by adding to an `Ecto.Multi` update statement,
      which will:
      * set `state` to `SCHEDULED`
      * set `attempt` to `0`
      * set `expires` to `nil`

      ## Example:

          Ecto.Multi.new()
          |> MyApp.Job.requeue("requeue_job", failed_job)
          |> MyApp.Repo.transaction()
      """
      @spec requeue(Multi.t(), term, EctoJob.JobQueue.job()) ::
              Multi.t() | {:error, :non_failed_job}
      def requeue(multi, name, job = %__MODULE__{state: "FAILED"}) do
        job_to_requeue = Changeset.change(job, %{state: "SCHEDULED", attempt: 0, expires: nil})
        Multi.update(multi, name, job_to_requeue)
      end

      def requeue(_, _, _), do: {:error, :non_failed_job}

      @spec serialize_params(map() | any(), atom()) :: map() | binary()
      defp serialize_params(params, :binary), do: :erlang.term_to_binary(params)
      defp serialize_params(params, :map), do: params
    end
  end

  @doc """
  Updates all jobs in the `"SCHEDULED"` and `"RETRY"` state with scheduled time <= now to `"AVAILABLE"` state.

  Returns the number of jobs updated.
  """
  @spec activate_scheduled_jobs(repo, schema, DateTime.t()) :: integer
  def activate_scheduled_jobs(repo, schema, now = %DateTime{}) do
    {count, _} =
      repo.update_all(
        Query.from(
          job in schema,
          where: job.state in ["SCHEDULED", "RETRY"],
          where: job.schedule <= ^now
        ),
        set: [state: "AVAILABLE", updated_at: now]
      )

    count
  end

  @doc """
  Updates all jobs in the `"RESERVED"` or `"IN_PROGRESS"` state with expires time <= now to `"AVAILABLE"` state.

  Returns the number of jobs updated.
  """
  @spec activate_expired_jobs(repo, schema, DateTime.t()) :: integer
  def activate_expired_jobs(repo, schema, now = %DateTime{}) do
    {count, _} =
      repo.update_all(
        Query.from(
          job in schema,
          where: job.state in ["RESERVED", "IN_PROGRESS"],
          where: job.attempt < job.max_attempts,
          where: job.expires < ^now
        ),
        set: [state: "AVAILABLE", expires: nil, updated_at: now]
      )

    count
  end

  @doc """
  Updates all jobs that have been attempted the maximum number of times to `"FAILED"`.

  Returns the number of jobs updated.
  """
  @spec fail_expired_jobs_at_max_attempts(repo, schema, DateTime.t()) :: integer
  def fail_expired_jobs_at_max_attempts(repo, schema, now = %DateTime{}) do
    {count, _} =
      repo.update_all(
        Query.from(
          job in schema,
          where: job.state in ["IN_PROGRESS"],
          where: job.attempt >= job.max_attempts,
          where: job.expires < ^now
        ),
        set: [state: "FAILED", expires: nil, updated_at: now]
      )

    count
  end

  @doc """
  Updates a batch of jobs in `"AVAILABLE"` state to `"RESERVED"` state with a timeout.

  The batch size is determined by `demand`.
  returns `{count, updated_jobs}` tuple.
  """
  @spec reserve_available_jobs(repo, schema, integer, DateTime.t(), integer) :: {integer, [job]}
<<<<<<< HEAD
  def reserve_available_jobs(repo, schema, demand, now, timeout_ms) do
    do_reserve_available_jobs(repo.__adapter__(), repo, schema, demand, now, timeout_ms)
=======
  def reserve_available_jobs(repo, schema, demand, now = %DateTime{}, timeout_ms) do
    {count, jobs} =
      schema
      |> Query.with_cte("available_jobs", as: ^available_jobs(schema, demand))
      |> Query.join(:inner, [job], a in "available_jobs", on: job.id == a.id)
      |> Query.select([job], job)
      |> repo.update_all(
        set: [state: "RESERVED", expires: reservation_expiry(now, timeout_ms), updated_at: now]
      )

    {count, deserialize_job_params(jobs)}
>>>>>>> 98412615
  end

  @doc """
  Builds a query for a batch of available jobs.

  The batch size is determined by `demand`
  """
  @spec available_jobs(schema, integer) :: Ecto.Query.t()
  def available_jobs(schema, demand) do
    Query.from(
      job in schema,
      where: job.state == "AVAILABLE",
      order_by: [asc: job.priority, asc: job.schedule, asc: job.id],
      lock: "FOR UPDATE SKIP LOCKED",
      limit: ^demand,
      select: %{id: job.id}
    )
  end

  @doc """
  Computes the expiry time for a job reservation to be held, given the current time.
  """
  @spec reservation_expiry(DateTime.t(), integer) :: DateTime.t()
  def reservation_expiry(now = %DateTime{}, timeout_ms) do
    timeout_ms |> Integer.floor_div(1000) |> advance_seconds(now)
  end

  @doc """
  Transitions a job from `"RESERVED"` to `"IN_PROGRESS"`.

  Confirms that the job reservation hasn't expired by checking:

   - The attempt counter hasn't been changed
   - The state is still `"RESERVED"`
   - The expiry time is in the future

  Updates the state to `"IN_PROGRESS"`, increments the attempt counter, and sets a
  timeout proportional to the attempt counter and the expiry_timeout, which defaults to
  300_000 ms (5 minutes) unless otherwise configured.

  Returns `{:ok, job}` when sucessful, `{:error, :expired}` otherwise.
  """
  @spec update_job_in_progress(repo, job, DateTime.t(), integer) ::
          {:ok, job} | {:error, :expired}
  def update_job_in_progress(repo, job, now, timeout_ms) do
    case do_update_job_in_progress(repo.__adapter__(), repo, job, now, timeout_ms) do
      {0, _} -> {:error, :expired}
      {1, [job]} -> {:ok, deserialize_job_params(job)}
    end
  end

  @doc """
  Transitions a job from `"IN_PROGRESS"` to `"RETRY" or "FAILED" after execution failure.

  If the job has exceeded the configured `max_attempts` the state will move to "FAILED",
  otherwise the state is transitioned to `"RETRY"` and changes the schedule time so the
  job will be picked up again.
  """
  @spec job_failed(repo(), job(), DateTime.t(), integer) :: {:ok, job} | :error
  def job_failed(repo, job, now, retry_timeout_ms) do
    updates =
      if job.attempt >= job.max_attempts do
        [state: "FAILED", expires: nil]
      else
        [state: "RETRY", schedule: increase_time(now, job.attempt + 1, retry_timeout_ms)]
      end

    {count, results} = do_job_failed(repo.__adapter__(), repo, job, updates)

    case {count, results} do
      {0, _} ->
        :error

      {1, [job]} ->
        notify_failed(repo, job, updates)
        {:ok, deserialize_job_params(job)}
    end
  end

  @doc """
  Computes the expiry time for an `"IN_PROGRESS"` and schedule time of "RETRY" jobs based on the current time and attempt counter.
  """
  @spec increase_time(DateTime.t(), integer, integer) :: DateTime.t()
  def increase_time(now = %DateTime{}, attempt, timeout_ms) do
    timeout_ms |> Kernel.*(attempt) |> Integer.floor_div(1000) |> advance_seconds(now)
  end

  @doc """
  Creates an `Ecto.Multi` struct with the command to delete the given job from the queue.

  This will be passed as the first argument to the user supplied callback function.
  """
  @spec initial_multi(job) :: Multi.t()
  def initial_multi(job) do
    Multi.new()
    |> Multi.delete("delete_job_#{job.id}", delete_job_changeset(job))
  end

  @doc """
  Creates an `Ecto.Changeset` that will delete a job, confirming that the attempt counter hasn't been increased by another worker process.
  """
  @spec delete_job_changeset(job) :: Changeset.t()
  def delete_job_changeset(job) do
    job
    |> Changeset.change()
    |> Changeset.optimistic_lock(:attempt)
  end

  defp advance_seconds(seconds, start_time) do
    start_time
    |> DateTime.to_unix()
    |> Kernel.+(seconds)
    |> DateTime.from_unix!()
  end

  @spec notify_failed(repo(), job(), Keyword.t()) :: :ok
  defp notify_failed(_repo, _job = %{notify: nil}, _updates), do: :ok

  defp notify_failed(
         repo,
         job = %{notify: _payload},
         _updates = [state: "RETRY", schedule: _]
       ) do
    do_notify_failed(repo, job, "retry")
  end

  defp notify_failed(
         repo,
         job = %{notify: _payload},
         _updates = [state: "FAILED", expires: _]
       ) do
    do_notify_failed(repo, job, "failed")
  end

  @spec do_notify_failed(repo(), job(), binary()) :: :ok
  defp do_notify_failed(repo, _job = %queue{notify: payload}, event) do
    topic = queue.__schema__(:source) <> "." <> event
    repo.query("SELECT pg_notify($1, $2)", [topic, payload])
    :ok
  end

<<<<<<< HEAD
  defp do_update_job_in_progress(
         Ecto.Adapters.Postgres,
         repo,
         job = %schema{},
         now,
         timeout_ms
       ) do
    repo.update_all(
      Query.from(
        j in schema,
        where: j.id == ^job.id,
        where: j.attempt == ^job.attempt,
        where: j.state == "RESERVED",
        where: j.expires >= ^now,
        select: j
      ),
      set: [
        attempt: job.attempt + 1,
        state: "IN_PROGRESS",
        expires: increase_time(now, job.attempt + 1, timeout_ms),
        updated_at: now
      ]
    )
  end

  defp do_update_job_in_progress(Ecto.Adapters.MyXQL, repo, job = %schema{}, now, timeout_ms) do
    {:ok, {count, results}} =
      repo.transaction(fn ->
        {count, nil} =
          repo.update_all(
            Query.from(
              j in schema,
              where: j.id == ^job.id,
              where: j.attempt == ^job.attempt,
              where: j.state == "RESERVED",
              where: j.expires >= ^now
            ),
            set: [
              attempt: job.attempt + 1,
              state: "IN_PROGRESS",
              expires: increase_time(now, job.attempt + 1, timeout_ms),
              updated_at: now
            ]
          )

        results = repo.all(Query.from(j in schema, where: j.id == ^job.id, select: j))

        {count, results}
      end)

    {count, results}
  end

  defp do_job_failed(Ecto.Adapters.Postgres, repo, job = %schema{}, updates) do
    repo.update_all(
      Query.from(
        j in schema,
        where: j.id == ^job.id,
        where: j.state == "IN_PROGRESS",
        where: j.attempt == ^job.attempt,
        select: j
      ),
      set: updates
    )
  end

  defp do_job_failed(Ecto.Adapters.MyXQL, repo, job = %schema{}, updates) do
    {:ok, {count, results}} =
      repo.transaction(fn ->
        {count, nil} =
          repo.update_all(
            Query.from(
              j in schema,
              where: j.id == ^job.id,
              where: j.state == "IN_PROGRESS",
              where: j.attempt == ^job.attempt
            ),
            set: updates
          )

        results = repo.all(Query.from(j in schema, where: j.id == ^job.id, select: j))

        {count, results}
      end)

    {count, results}
  end

  defp do_reserve_available_jobs(
         Ecto.Adapters.Postgres,
         repo,
         schema,
         demand,
         now = %DateTime{},
         timeout_ms
       ) do
    schema
    |> Query.with_cte("available_jobs", as: ^available_jobs(schema, demand))
    |> Query.join(:inner, [job], a in "available_jobs", on: job.id == a.id)
    |> Query.select([job], job)
    |> repo.update_all(
      set: [state: "RESERVED", expires: reservation_expiry(now, timeout_ms), updated_at: now]
    )
  end

  defp do_reserve_available_jobs(
         Ecto.Adapters.MyXQL,
         repo,
         schema,
         demand,
         now = %DateTime{},
         timeout_ms
       ) do
    {:ok, {count, results}} =
      repo.transaction(fn ->
        ids =
          schema
          |> available_jobs(demand)
          |> repo.all()
          |> Enum.map(& &1.id)

        {count, nil} =
          repo.update_all(
            Query.from(
              j in schema,
              where: j.id in ^ids
            ),
            set: [
              state: "RESERVED",
              expires: reservation_expiry(now, timeout_ms),
              updated_at: now
            ]
          )

        results =
          Query.from(
            j in schema,
            where: j.id in ^ids,
            select: j
          )
          |> repo.all()

        {count, results}
      end)

    {count, results}
=======
  defp deserialize_job_params(jobs) when is_list(jobs) do
    for job <- jobs, do: deserialize_job_params(job)
  end

  defp deserialize_job_params(job = %schema{}) do
    case schema.__schema__(:type, :params) do
      :map -> job
      :binary -> %{job | params: :erlang.binary_to_term(job.params)}
    end
>>>>>>> 98412615
  end
end<|MERGE_RESOLUTION|>--- conflicted
+++ resolved
@@ -288,22 +288,8 @@
   returns `{count, updated_jobs}` tuple.
   """
   @spec reserve_available_jobs(repo, schema, integer, DateTime.t(), integer) :: {integer, [job]}
-<<<<<<< HEAD
   def reserve_available_jobs(repo, schema, demand, now, timeout_ms) do
     do_reserve_available_jobs(repo.__adapter__(), repo, schema, demand, now, timeout_ms)
-=======
-  def reserve_available_jobs(repo, schema, demand, now = %DateTime{}, timeout_ms) do
-    {count, jobs} =
-      schema
-      |> Query.with_cte("available_jobs", as: ^available_jobs(schema, demand))
-      |> Query.join(:inner, [job], a in "available_jobs", on: job.id == a.id)
-      |> Query.select([job], job)
-      |> repo.update_all(
-        set: [state: "RESERVED", expires: reservation_expiry(now, timeout_ms), updated_at: now]
-      )
-
-    {count, deserialize_job_params(jobs)}
->>>>>>> 98412615
   end
 
   @doc """
@@ -445,7 +431,6 @@
     :ok
   end
 
-<<<<<<< HEAD
   defp do_update_job_in_progress(
          Ecto.Adapters.Postgres,
          repo,
@@ -542,13 +527,16 @@
          now = %DateTime{},
          timeout_ms
        ) do
-    schema
-    |> Query.with_cte("available_jobs", as: ^available_jobs(schema, demand))
-    |> Query.join(:inner, [job], a in "available_jobs", on: job.id == a.id)
-    |> Query.select([job], job)
-    |> repo.update_all(
-      set: [state: "RESERVED", expires: reservation_expiry(now, timeout_ms), updated_at: now]
-    )
+        {count, jobs} =
+          schema
+          |> Query.with_cte("available_jobs", as: ^available_jobs(schema, demand))
+          |> Query.join(:inner, [job], a in "available_jobs", on: job.id == a.id)
+          |> Query.select([job], job)
+          |> repo.update_all(
+            set: [state: "RESERVED", expires: reservation_expiry(now, timeout_ms), updated_at: now]
+          )
+
+        {count, deserialize_job_params(jobs)}
   end
 
   defp do_reserve_available_jobs(
@@ -559,7 +547,7 @@
          now = %DateTime{},
          timeout_ms
        ) do
-    {:ok, {count, results}} =
+    {:ok, {count, jobs}} =
       repo.transaction(fn ->
         ids =
           schema
@@ -580,7 +568,7 @@
             ]
           )
 
-        results =
+        jobs =
           Query.from(
             j in schema,
             where: j.id in ^ids,
@@ -588,12 +576,12 @@
           )
           |> repo.all()
 
-        {count, results}
+        {count, jobs}
       end)
 
-    {count, results}
-=======
-  defp deserialize_job_params(jobs) when is_list(jobs) do
+    {count, deserialize_job_params(jobs)}
+
+    defp deserialize_job_params(jobs) when is_list(jobs) do
     for job <- jobs, do: deserialize_job_params(job)
   end
 
@@ -602,6 +590,5 @@
       :map -> job
       :binary -> %{job | params: :erlang.binary_to_term(job.params)}
     end
->>>>>>> 98412615
   end
 end